import os
import time
import logging
from time import gmtime, strftime
from pathlib import Path
import json

import wandb
import bitsandbytes as bnb
import torch
from torch import optim
from torch.distributed.optim import ZeroRedundancyOptimizer
import torch.distributed as dist
import torch.multiprocessing as mp
import torch.backends.cudnn as cudnn
from torch.utils.tensorboard import SummaryWriter
from torch.cuda.amp import GradScaler

from clip.clip import _transform, load
from clip.model import convert_weights, CLIP
from training.train import train, evaluate
from training.data import get_data
from training.params import parse_args
from training.logger import setup_primary_logging, setup_worker_logging
from training.scheduler import cosine_lr

# Used by https://github.com/openai/CLIP/issues/83 but not below.
# Keeping it incase needed.
def convert_models_to_fp32(model):
    for p in model.parameters():
        p.data = p.data.float()
        if p.grad:
            p.grad.data = p.grad.data.float()

def is_master(args):
    return (not args.distributed) or args.rank == 0 or args.dp

def main_worker(gpu, ngpus_per_node, log_queue, args):
    args.gpu = gpu
    args.rank = gpu if args.rank is None else args.rank
    setup_worker_logging(args.rank, log_queue, args.log_level)

    # Log and save params.
    if is_master(args):
        logging.info("Params:")
        params_file = os.path.join(args.logs, args.name, "params.txt")
        with open(params_file, "w") as f:
            for name in sorted(vars(args)):
                val = getattr(args, name)
                logging.info(f"  {name}: {val}")
                f.write(f"{name}: {val}\n")
            
    if args.distributed:
        dist.init_process_group(
            backend=args.dist_backend,
            init_method=args.dist_url,
            world_size=args.world_size,
            rank=args.rank,
        )
    
    if args.dp:
        args.batch_size *= args.world_size

    if args.gpu is not None:
        logging.info(f"Use GPU: {args.gpu} for training")
        torch.cuda.set_device(args.gpu)

    # Do not use skip_reset unless you want to use on of the CLIP model
    if args.openai_pretrained:
        model, preprocess_train, preprocess_val = load(
            args.model,
            jit=False,
            is_train=True)
    else:
        model_config_file = Path(__file__).parent / f"model_configs/{args.model.replace('/', '-')}.json"
        print('Loading model from', model_config_file)
        assert os.path.exists(model_config_file)
        with open(model_config_file, 'r') as f:
            model_info = json.load(f)
        if args.gradient_checkpointing:
            model_info['gradient_checkpointing'] = True
        model = CLIP(**model_info)
        convert_weights(model)
        preprocess_train = _transform(model.visual.input_resolution, is_train=True)
        preprocess_val = _transform(model.visual.input_resolution, is_train=False)


    # See https://discuss.pytorch.org/t/valueerror-attemting-to-unscale-fp16-gradients/81372
    if args.precision == "amp" or args.precision == "fp32" or args.gpu is None:
        convert_models_to_fp32(model)

    if not torch.cuda.is_available():
        model.float()
        logging.warning("using CPU, this will be slow")
    else:
        model.cuda(args.gpu)
        if args.precision == "fp16":
            convert_weights(model)
        # Previously batch size and workers were global and not per GPU.
        # args.batch_size = args.batch_size / ngpus_per_node)
        # args.workers = int((args.workers + ngpus_per_node - 1) / ngpus_per_node)

        if args.distributed and args.use_bn_sync:
            model = torch.nn.SyncBatchNorm.convert_sync_batchnorm(model)
        if args.distributed:
            model = torch.nn.parallel.DistributedDataParallel(model, device_ids=[args.gpu])
            from torch.distributed.distributed_c10d import _get_default_group
            import torch.distributed.algorithms.ddp_comm_hooks.default_hooks as hooks
            model.register_comm_hook(_get_default_group(), hooks.fp16_compress_hook)
        if args.dp:
            model = torch.nn.DataParallel(model, device_ids=args.multigpu)

        if args.precision == "fp16":
            convert_weights(model)

    data = get_data(args, (preprocess_train, preprocess_val))

    exclude = lambda n : "bn" in n or "ln" in n or "bias" in n or 'logit_scale' in n
    include = lambda n : not exclude(n)

    named_parameters = list(model.named_parameters())
    gain_or_bias_params = [p for n, p in named_parameters if exclude(n) and p.requires_grad]
    rest_params = [p for n, p in named_parameters if include(n) and p.requires_grad]

    if args.train_data is None:
        optimizer = None
        scheduler = None
    else:
        if args.use_zero:
            if args.adamw_8bit:
                optimizer = bnb.optim.AdamW8bit
            else:
                optimizer = optim.AdamW
            optimizer = ZeroRedundancyOptimizer(
                rest_params,
                optimizer,
                lr=args.lr,
                betas=(args.beta1, args.beta2),
                weight_decay=args.wd,
                eps=args.eps,
            )
            optimizer.add_param_group({"params": gain_or_bias_params, "weight_decay": 0.})
        elif args.adamw_8bit:
            optimizer = bnb.optim.AdamW8bit(
                [
                    {"params": gain_or_bias_params, "weight_decay": 0.},
                    {"params": rest_params, "weight_decay": args.wd},
                ],
                lr=args.lr,
                betas=(args.beta1, args.beta2),
                eps=args.eps,
            )
            model.token_embedding = bnb.nn.StableEmbedding(model_info['vocab_size'], model_info['transformer_width'])
        else:
            optimizer = optim.AdamW(
                [
                    {"params": gain_or_bias_params, "weight_decay": 0.},
                    {"params": rest_params, "weight_decay": args.wd},
                ],
                lr=args.lr,
                betas=(args.beta1, args.beta2),
                eps=args.eps,
            )
        total_steps = data["train"].dataloader.num_batches * args.epochs
        scheduler = cosine_lr(optimizer, args.lr, args.warmup, total_steps)

    scaler = GradScaler() if args.precision == "amp" else None

    # optionally resume from a checkpoint
    start_epoch = 0
    if args.resume is not None:
        if os.path.isfile(args.resume):
            if args.gpu is None:
                checkpoint = torch.load(args.resume)
            else:
                # Map model to be loaded to specified single gpu.
                loc = "cuda:{}".format(args.gpu)
                checkpoint = torch.load(args.resume, map_location=loc)
            start_epoch = checkpoint["epoch"]
            sd = checkpoint["state_dict"]
            if not args.distributed and next(iter(sd.items()))[0].startswith('module'):
                sd = {k[len('module.'):]: v for k, v in sd.items()}
            model.load_state_dict(sd)
            if optimizer is not None:
                optimizer.load_state_dict(checkpoint["optimizer"])
            logging.info(
                f"=> loaded checkpoint '{args.resume}' (epoch {checkpoint['epoch']})"
            )
        else:
            logging.info("=> no checkpoint found at '{}'".format(args.resume))

    cudnn.benchmark = True
    cudnn.deterministic = False

    # determine if this worker should save logs and checkpoints.
    # only do so if it is the 0th worker.
    args.save_logs = (args.logs is not None and args.logs != '' and args.logs.lower() != 'none') and (
        is_master(args)
    )
    writer = None
    if args.save_logs and args.tensorboard:
        writer = SummaryWriter(args.tensorboard_path)

    if args.wandb and is_master(args):
        logging.debug('Starting wandb.')
        args.train_sz = data["train"].dataloader.num_samples
        if args.val_data is not None:
            args.val_sz = data["val"].dataloader.num_samples
        # you will have to configure this for your project!
        wandb.init(
            project="open-clip",
            notes=args.wandb_notes,
            tags=[],
            config=vars(args),
        )
        if args.debug:
            wandb.watch(model, log='all')
        wandb.save(params_file)
        logging.debug('Finished loading wandb.')

    if args.train_data is None:
        evaluate(model, data, start_epoch, args, writer, 0)
        return
    elif start_epoch == 0 and args.val_data is not None:
        evaluate(model, data, 0, args, writer, 0)

    for epoch in range(start_epoch, args.epochs):
        if args.gpu == 0:
            logging.info(f'Start epoch {epoch}')
        train(model, data, epoch, optimizer, scaler, scheduler, args, writer)
        steps = data["train"].dataloader.num_batches * (epoch + 1)
        if args.val_data is not None:
            evaluate(model, data, epoch + 1, args, writer, steps)

        # Consolidate if using ZeRO
        if args.use_zero and ((epoch+1) == args.epochs or (
            args.save_frequency > 0 and ((epoch + 1) % args.save_frequency)==0
        ) or args.save_most_recent):
            optimizer.consolidate_state_dict(0)
        # Saving checkpoints.
        if args.save_logs and is_master(args):
            if (epoch + 1) == args.epochs or (
                args.save_frequency > 0 and ((epoch + 1) % args.save_frequency) == 0
            ):
                torch.save(
                    {
                        "epoch": epoch + 1,
                        "name": args.name,
                        "state_dict": model.state_dict(),
                        "optimizer": optimizer.state_dict(),
                    },
                    os.path.join(args.checkpoint_path, f"epoch_{epoch + 1}.pt"),
                )
            if args.save_most_recent:
                torch.save(
                    {
                        "epoch": epoch + 1,
                        "name": args.name,
                        "state_dict": model.state_dict(),
                        "optimizer": optimizer.state_dict(),
                    },
                    os.path.join(args.checkpoint_path, f"epoch_latest.pt"),
                )

    if args.wandb and (args.gpu == 0 or (not args.distributed)):
        wandb.finish()


def main():
    args = parse_args()

    # get the name of the experiments
    if args.name is None:
        args.name = strftime(
            f"lr={args.lr}_"
            f"wd={args.wd}_"
            f"agg={args.aggregate}_"
            f"model={args.model}_"
            f"batchsize={args.batch_size}_workers={args.workers}_date=%Y-%m-%d-%H-%M-%S",
            gmtime(),
        )

    if args.copy_codebase:
        import sys, subprocess
        from shutil import copytree, ignore_patterns
        new_code_path = os.path.join(args.logs, args.name, "code")
        if os.path.exists(new_code_path):
            print(
                f"Error. Experiment already exists at {new_code_path}. Use --name to specify a new experiment."
            )
            return -1
        print(f"Copying codebase to {new_code_path}")
        current_code_path = os.path.realpath(__file__)
        for _ in range(3):
            current_code_path = os.path.dirname(current_code_path)
        copytree(current_code_path, new_code_path, ignore=ignore_patterns('log', 'logs', 'wandb'))
        print("Done copying code.")
        os.environ["PYTHONPATH"] = f"{os.environ['PYTHONPATH']}:{os.path.join(new_code_path, 'src')}"
        main_file = os.path.join(new_code_path, "src", "training", "main.py")
        argv = sys.argv
        argv.remove('--copy-codebase')
        argv.extend(['--name', args.name])
        command = [sys.executable] + argv
        print("Executing command:", " ".join(command))
        subprocess.check_call(command)
        return 1

    args.log_path = os.path.join(args.logs, args.name, "out.log")
    if not args.multinode and os.path.exists(args.log_path):
        print(
            "Error. Experiment already exists. Use --name {} to specify a new experiment."
        )
        return -1

    assert args.precision in ['amp', 'fp16', 'fp32']
    #assert args.model in ['RN50', 'RN101', 'RN50x4', 'ViT-B/32'] or os.path.exists(args.model)

    args.ngpus_per_node = torch.cuda.device_count()

    args.wandb = 'wandb' in args.report_to or 'all' in args.report_to
    args.tensorboard = 'tensorboard' in args.report_to or 'all' in args.report_to

    args.tensorboard_path = os.path.join(args.logs, args.name, "tensorboard") if args.tensorboard else ''
    args.checkpoint_path = os.path.join(args.logs, args.name, "checkpoints")
    for dirname in [args.tensorboard_path, args.checkpoint_path]:
        if dirname:
            os.makedirs(dirname, exist_ok=True)
    

    # Set multiprocessing type to spawn.
    # This is important for logging to work with multiprocessing.
    torch.multiprocessing.set_start_method("spawn")

    # Set logger
    args.log_level = logging.DEBUG if args.debug else logging.INFO
    log_queue = setup_primary_logging(args.log_path, args.log_level)

    # Distributed training = training on more than one GPU.
    # Also easily possible to extend to multiple nodes & multiple GPUs.
    args.distributed = (args.gpu is None) and torch.cuda.is_available() and (not args.dp)
    if args.multinode:
        # we assume slurm setup but this should be easily extendable to other setups
        ngpus_per_node = torch.cuda.device_count()
<<<<<<< HEAD
        args.rank = int(os.environ["SLURM_PROCID"]) if args.rank is not None else args.rank
=======
        args.rank = int(os.environ["SLURM_PROCID"]) if args.rank is None else args.rank
>>>>>>> a52b2942
        args.world_size = int(os.environ["WORLD_SIZE"])
        os.environ['RANK'] = str(args.rank)

        main_worker(args.rank % ngpus_per_node, ngpus_per_node, log_queue, args)
    elif args.distributed:
        ngpus_per_node = torch.cuda.device_count()
        args.world_size = ngpus_per_node
        mp.spawn(main_worker, nprocs=ngpus_per_node, args=(ngpus_per_node, log_queue, args))
    else:
        if args.dp:
            args.gpu = args.multigpu[0]
            args.world_size = len(args.multigpu)
        else:
            args.world_size = 1
        main_worker(args.gpu, None, log_queue, args)


if __name__ == "__main__":
    main()<|MERGE_RESOLUTION|>--- conflicted
+++ resolved
@@ -341,11 +341,7 @@
     if args.multinode:
         # we assume slurm setup but this should be easily extendable to other setups
         ngpus_per_node = torch.cuda.device_count()
-<<<<<<< HEAD
-        args.rank = int(os.environ["SLURM_PROCID"]) if args.rank is not None else args.rank
-=======
         args.rank = int(os.environ["SLURM_PROCID"]) if args.rank is None else args.rank
->>>>>>> a52b2942
         args.world_size = int(os.environ["WORLD_SIZE"])
         os.environ['RANK'] = str(args.rank)
 
