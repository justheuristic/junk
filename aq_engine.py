from __future__ import annotations
import math
import random
from argparse import Namespace
from typing import Union, Sequence, Optional

import torch
import torch.nn as nn
from torch.nn.parallel.scatter_gather import Gather

from src.aq import QuantizedWeight
from src.utils import ellipsis


class AQUtil(nn.Module):
    """A wrapper class that runs AQ training for a single linear layer. All the important math is in QuantizedWeight """

    def __init__(self, layer: nn.Linear, accumultor_dtype: torch.dtype = torch.float64):
        super().__init__()
        self.layer = layer
        self.device = layer.weight.device
        self.columns = self.layer.weight.data.shape[1]
        self.register_buffer("XTX", torch.zeros(
            (self.columns, self.columns), dtype=accumultor_dtype, device=self.device))
        self.quantized_weight: Optional[QuantizedWeight] = None
        self.nsamples = 0

    @torch.no_grad()
    def add_batch(self, inp: torch.Tensor):
        """Accumulate a minibatch of layer inputs and update the X.T @ X (aka half hessian)"""
        assert self.XTX is not None, "Already ran quantization; cannot add more data batches"
        if len(inp.shape) == 3:
            inp = inp.reshape((-1, inp.shape[-1]))
        tmp = inp.shape[0]
        inp = inp.t()

        self.XTX *= self.nsamples / (self.nsamples + tmp)
        self.nsamples += tmp
<<<<<<< HEAD
        inp = math.sqrt(1 / self.nsamples) * inp.float()
=======
        inp = math.sqrt(2 / self.nsamples) * inp.to(self.XTX.dtype)
>>>>>>> a2bfabac
        self.XTX += inp.matmul(inp.t())

    @torch.enable_grad()
    def quantize(
        self,
        *,
        verbose=True,
        args: Namespace,
    ) -> QuantizedWeight:
        """ create a QuantizedWeight based on the collected hessian (XTX) data"""
        assert isinstance(args.devices, (list, tuple)) and len(args.devices) >= 1, f"Found devices = {args.devices}"
        assert args.devices[0] == self.device, (args.devices[0], self.XTX.device)
        self.quantized_weight = QuantizedWeight(
            reference_weight=self.layer.weight.detach().to(self.device).float(),
            out_group_size=args.out_group_size,
            in_group_size=args.in_group_size,
            num_codebooks=args.num_codebooks,
            nbits_per_codebook=args.nbits_per_codebook,
            codebook_value_nbits=args.codebook_value_nbits,
            codebook_value_num_groups=args.codebook_value_num_groups,
            scale_nbits=args.scale_nbits,
            max_iter=args.init_max_iter,
            max_points_per_centroid=args.max_points_per_centroid,
            devices=args.devices,
            verbose=True,
        )

        differentiable_parameters = nn.ParameterDict(
            {name: param for name, param in self.quantized_weight.named_parameters() if param.requires_grad}
        )
        opt = torch.optim.Adam(differentiable_parameters.values(), lr=args.lr, betas=(0.0, 0.95), amsgrad=True)

        replicas = None
        if len(args.devices) > 1:
            replicas = torch.nn.parallel.replicate(self, args.devices)
            replicas[0] = self

        previous_best_loss = float('inf')  # for early stopping
        for epoch in range(args.max_epochs):
            # train codebooks and scales
            for step in range(args.steps_per_epoch):
                if len(args.devices) == 1:
                    loss = self._compute_mse()
                else:
                    loss = self._compute_mse_parallel(args.devices, replicas, differentiable_parameters)

                if not torch.isfinite(loss).item():
                    raise ValueError(f"Quantization loss is {loss}")
                if step == 0 and args.relative_mse_tolerance is not None:
                    if loss.item() / previous_best_loss > (1.0 - args.relative_mse_tolerance):
                        return self.quantized_weight  # early stopping; no updates after last epoch's beam search
                    previous_best_loss = min(previous_best_loss, loss.item())

                opt.zero_grad()
                loss.backward()
                opt.step()
                if verbose and (epoch * args.steps_per_epoch + step) % args.print_frequency == 0:
                    print(f"epoch={epoch}\tstep={step}\tloss={loss.item():.10f}\t")

            # search for better codes (cluster indices)
            seed = random.getrandbits(256)
            self.beam_search_update_codes_(
                args.devices, replicas, differentiable_parameters, seed=seed, beam_size=args.beam_size,
                sparsity_regularizer=args.sparsity_regularizer, verbose=True)
        return self.quantized_weight

    def _compute_mse(self, selection: Union[slice, ellipsis] = ...) -> torch.Tensor:
        """
        Compute the activation MSE error = ||X @ quantized_weight - X @ reference_weight||^2
        Use the square-of-difference formula to avoid materializing per-batch predictions
        :param selection:  By default, compute MSE normally. If selection is specified, this method will instead
            compute MSE over a portion of output channels that align with the selected out_groups (for parallelism)
            The indices / slices must correspond to output channels (if out_group_size==1) or groups (if > 1).
            Formally, the indices must be in range [ 0 , self.out_features // self.out_group_size )
        """
        assert self.quantized_weight is not None, "must be called inside / after AQUtil.quantize"
        quantized_weight = self.quantized_weight(selection)

        if isinstance(selection, ellipsis):
            reference_weight = self.layer.weight.detach().to(quantized_weight.dtype)
        else:
            assert isinstance(selection, slice)
            out_channel_selection = slice(selection.start * self.quantized_weight.out_group_size,
                                          selection.stop * self.quantized_weight.out_group_size)

            reference_weight = self.layer.weight.detach()[out_channel_selection].to(quantized_weight.dtype)
        delta_weight = (quantized_weight - reference_weight).to(self.XTX.dtype)
        return (delta_weight @ self.XTX).flatten() @ delta_weight.flatten() / self.quantized_weight.out_features

    def _substitute_and_compute_mse(self, overrides: nn.ParameterDict, selection: slice) -> torch.Tensor:
        """Utility for parallelism: replace the specified parameters of self.quantized_weight, then compute MSE"""
        for param_name, param_value in overrides.items():
            replace_parameter_(self.quantized_weight, param_name, param_value)
        return self._compute_mse(selection)

    def _compute_mse_parallel(self,
                              devices: Sequence[torch.device],
                              replicas: Sequence[AQUtil],
                              parameters_to_replicate: nn.ParameterDict) -> torch.Tensor:
        """Compute MSE in parallel over output channels"""
        replicated_parameters = torch.nn.parallel.replicate(parameters_to_replicate, devices, detach=False)
        num_output_groups = self.quantized_weight.out_features // self.quantized_weight.out_group_size
        shard_size = (num_output_groups - 1) // len(devices) + 1
        active_slices_by_replica = [
            slice(i * shard_size, min((i + 1) * shard_size, num_output_groups)) for i in range(len(devices))]
        funcs_by_replica = [replica._substitute_and_compute_mse for replica in replicas]
        inputs_by_replica = [(dict(), active_slices_by_replica[0])]  # no overrides needed for 0-th replica
        for i in range(1, len(devices)):
            inputs_by_replica.append((replicated_parameters[i], active_slices_by_replica[i]))
        mse_components = torch.nn.parallel.parallel_apply(funcs_by_replica, inputs_by_replica, devices=devices)
        return Gather.apply(devices[0], 0, *(mse.view(1) for mse in mse_components)).sum()

    def _substitute_and_beam_search(self, overrides: nn.ParameterDict, selection: slice, **kwargs) -> torch.Tensor:
        """Utility for parallelism: replace the specified parameters of self.quantized_weight, then run beam search"""
        dtype = self.quantized_weight.codebooks.dtype
        for param_name, param_value in overrides.items():
            replace_parameter_(self.quantized_weight, param_name, param_value)
        out_channel_selection = slice(selection.start * self.quantized_weight.out_group_size,
                                      selection.stop * self.quantized_weight.out_group_size)
        reference_weight = self.layer.weight.detach()[out_channel_selection].to(dtype)
        return self.quantized_weight.beam_search_update_codes_(
            self.XTX.to(dtype), reference_weight, selection=selection, **kwargs).clone()

    @torch.no_grad()
    def beam_search_update_codes_(self, devices: Sequence[torch.device], replicas: Sequence[AQUtil],
                                  parameters_to_replicate: nn.ParameterDict, seed: Optional[int] = None, **kwargs):
        """Update self.quantized_weight.codes in-place via beam search"""
        if len(devices) == 1:  # single device
            assert replicas is None
            dtype = self.quantized_weight.codebooks.dtype
            self.quantized_weight.beam_search_update_codes_(
                self.XTX.to(dtype), self.layer.weight.detach().to(dtype), dim_rng=random.Random(seed), **kwargs)
        else:
            assert replicas[0] is self
            replicated_parameters = torch.nn.parallel.replicate(parameters_to_replicate, devices)
            num_output_groups = self.quantized_weight.out_features // self.quantized_weight.out_group_size
            shard_size = (num_output_groups - 1) // len(devices) + 1
            active_slices_by_replica = [
                slice(i * shard_size, min((i + 1) * shard_size, num_output_groups)) for i in range(len(devices))]

            funcs_by_replica = [replica._substitute_and_beam_search for replica in replicas]
            inputs_by_replica = [(dict(), active_slices_by_replica[0])]
            for i in range(1, len(devices)):
                inputs_by_replica.append((replicated_parameters[i], active_slices_by_replica[i]))
            kwargs_by_replica = [dict(kwargs, dim_rng=random.Random(seed)) for _ in range(len(devices))]
            new_code_parts_by_replica = torch.nn.parallel.parallel_apply(
                funcs_by_replica, inputs_by_replica, kwargs_by_replica, devices=devices)
            # gather all code parts and assign them to each replica
            for device, replica in zip(devices, replicas):
                replica.quantized_weight.codes[...] = Gather.apply(device, 0, *new_code_parts_by_replica)


def replace_parameter_(module: nn.Module, name: str, new_value: torch.Tensor):
    """A hacky way to substitute an already registered parameter with a non-parameter tensor. Breaks future use."""
    if name in module._parameters:
        module._parameters[name] = new_value
    else:
        setattr(module, name, new_value)<|MERGE_RESOLUTION|>--- conflicted
+++ resolved
@@ -36,11 +36,7 @@
 
         self.XTX *= self.nsamples / (self.nsamples + tmp)
         self.nsamples += tmp
-<<<<<<< HEAD
-        inp = math.sqrt(1 / self.nsamples) * inp.float()
-=======
-        inp = math.sqrt(2 / self.nsamples) * inp.to(self.XTX.dtype)
->>>>>>> a2bfabac
+        inp = math.sqrt(1 / self.nsamples) * inp.to(self.XTX.dtype)
         self.XTX += inp.matmul(inp.t())
 
     @torch.enable_grad()
